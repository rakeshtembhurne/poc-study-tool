// eslint.config.mjs
import { dirname } from 'path';
import { fileURLToPath } from 'url';
import { FlatCompat } from '@eslint/eslintrc';
import eslintPluginPrettierRecommended from 'eslint-plugin-prettier/recommended';
import globals from 'globals';
import unusedImports from 'eslint-plugin-unused-imports';
import tsplugin from '@typescript-eslint/eslint-plugin';

const __filename = fileURLToPath(import.meta.url);
const __dirname = dirname(__filename);

const compat = new FlatCompat({
  baseDirectory: __dirname,
});

const eslintConfig = [
  ...compat.extends('next/core-web-vitals', 'next/typescript'),
  eslintPluginPrettierRecommended,
  {
    plugins: {
      '@typescript-eslint': tsplugin,
      'unused-imports': unusedImports,
    },
    ignores: [
      'node_modules/**',
      '.next/**',
      'out/**',
      'build/**',
      'next-env.d.ts',
    ],
<<<<<<< HEAD
    rules: {
      "@typescript-eslint/no-explicit-any": "off",
=======
    languageOptions: {
      globals: {
        ...globals.browser,
        ...globals.jest,
      },
      ecmaVersion: 'latest',
      sourceType: 'module',
      parserOptions: {
        project: ['tsconfig.json'],
        tsconfigRootDir: __dirname,
      },
    },
    rules: {
      '@typescript-eslint/no-explicit-any': 'warn',
      '@typescript-eslint/no-unsafe-assignment': 'warn',
      '@typescript-eslint/no-unsafe-call': 'warn',
      '@typescript-eslint/no-unsafe-member-access': 'warn',
      '@typescript-eslint/no-unsafe-argument': 'warn',
      '@typescript-eslint/no-unsafe-return': 'warn',
      '@typescript-eslint/no-unused-expressions': 'error',
      '@typescript-eslint/no-require-imports': 'error',
      '@typescript-eslint/no-non-null-asserted-optional-chain': 'warn',
      '@typescript-eslint/no-misused-promises': [
        'error',
        {
          checksVoidReturn: false,
          checksConditionals: false,
        },
      ],
      '@typescript-eslint/no-unsafe-function-type': 'off',
      '@typescript-eslint/require-await': 'off',
      '@typescript-eslint/prefer-promise-reject-errors': 'off',
      '@typescript-eslint/no-base-to-string': 'off',
      '@typescript-eslint/unbound-method': 'off',
      '@typescript-eslint/only-throw-error': 'off',

      'unused-imports/no-unused-imports': 'error',
      'unused-imports/no-unused-vars': [
        'warn',
        {
          vars: 'all',
          varsIgnorePattern: '^_',
          args: 'after-used',
          argsIgnorePattern: '^_',
        },
      ],
>>>>>>> 87fa3baa
    },
  },
];

export default eslintConfig;<|MERGE_RESOLUTION|>--- conflicted
+++ resolved
@@ -29,10 +29,6 @@
       'build/**',
       'next-env.d.ts',
     ],
-<<<<<<< HEAD
-    rules: {
-      "@typescript-eslint/no-explicit-any": "off",
-=======
     languageOptions: {
       globals: {
         ...globals.browser,
@@ -79,7 +75,6 @@
           argsIgnorePattern: '^_',
         },
       ],
->>>>>>> 87fa3baa
     },
   },
 ];
