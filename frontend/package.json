--- conflicted
+++ resolved
@@ -6,7 +6,6 @@
     "dev": "next dev --turbopack",
     "build": "next build --turbopack",
     "start": "next start",
-<<<<<<< HEAD
     "lint": "eslint \"src/**/*.{ts,tsx,js,jsx}\" --fix",
     "lint:check": "eslint \"src/**/*.{ts,tsx,js,jsx}\"",
     "format": "prettier --write \"src/**/*.{ts,tsx,js,jsx,json,css,scss,md}\"",
@@ -23,10 +22,6 @@
     "*.{json,css,scss,md}": [
       "prettier --write"
     ]
-=======
-    "lint": "eslint",
-    "prepare": "husky"
->>>>>>> bbe98d4d
   },
   "dependencies": {
     "next": "15.5.2",
@@ -34,11 +29,8 @@
     "react-dom": "19.1.0"
   },
   "devDependencies": {
-<<<<<<< HEAD
-=======
     "@commitlint/cli": "^19.8.1",
     "@commitlint/config-conventional": "^19.8.1",
->>>>>>> bbe98d4d
     "@eslint/eslintrc": "^3",
     "@types/node": "^20",
     "@types/react": "^19",
@@ -47,7 +39,6 @@
     "@typescript-eslint/parser": "^8.42.0",
     "eslint": "^9.18.0",
     "eslint-config-next": "15.5.2",
-<<<<<<< HEAD
     "eslint-config-prettier": "^10.1.8",
     "eslint-plugin-prettier": "^5.5.4",
     "eslint-plugin-unused-imports": "^4.2.0",
@@ -55,20 +46,5 @@
     "lint-staged": "^16.1.6",
     "prettier": "^3.6.2",
     "typescript": "^5"
-=======
-    "husky": "^9.1.7",
-    "lint-staged": "^16.1.2",
-    "prettier": "^3.4.2",
-    "typescript": "^5"
-  },
-  "lint-staged": {
-    "*.{js,jsx,ts,tsx}": [
-      "prettier --write",
-      "eslint --fix"
-    ],
-    "*.{json,md,yml,yaml,css}": [
-      "prettier --write"
-    ]
->>>>>>> bbe98d4d
   }
 }