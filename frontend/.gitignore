# See https://help.github.com/articles/ignoring-files/ for more about ignoring files.

# dependencies
/node_modules
/.pnp
.pnp.*
.yarn/*
!.yarn/patches
!.yarn/plugins
!.yarn/releases
!.yarn/versions

# testing
/coverage

# next.js
/.next/
/out/

# production
/build

# misc
.DS_Store
*.pem

# debug
npm-debug.log*
yarn-debug.log*
yarn-error.log*
.pnpm-debug.log*

# env files (can opt-in for committing if needed)
.env*

# vercel
.vercel

# typescript
*.tsbuildinfo
next-env.d.ts
<<<<<<< HEAD

# editorconfig
.editorconfig

# packages lock
package-lock.json
=======
package-lock.json
>>>>>>> 282e4b8b
<|MERGE_RESOLUTION|>--- conflicted
+++ resolved
@@ -39,13 +39,4 @@
 # typescript
 *.tsbuildinfo
 next-env.d.ts
-<<<<<<< HEAD
-
-# editorconfig
-.editorconfig
-
-# packages lock
-package-lock.json
-=======
-package-lock.json
->>>>>>> 282e4b8b
+package-lock.json