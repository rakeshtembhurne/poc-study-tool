--- conflicted
+++ resolved
@@ -102,15 +102,6 @@
   @@map("cards")
 }
 
-<<<<<<< HEAD
-
-model User {
-  id        String   @id @default(uuid())
-  email     String   @unique
-  password  String
-  createdAt DateTime @default(now())
-  updatedAt DateTime @updatedAt
-=======
 model Review {
   id             Int      @id @default(autoincrement())
   cardId         Int      @map("card_id")
@@ -225,5 +216,4 @@
   @@unique([userId, date])
   @@index([userId, date]) // Fast date range queries for charts
   @@map("user_statistics")
->>>>>>> bbe98d4d
 }