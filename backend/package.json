--- conflicted
+++ resolved
@@ -50,15 +50,9 @@
     "@nestjs/jwt": "^11.0.0",
     "@nestjs/platform-express": "^11.0.1",
     "@nestjs/swagger": "^11.2.0",
-<<<<<<< HEAD
-    "@types/express-session": "^1.18.2",
-    "bcrypt": "^6.0.0",
-    "cache-manager": "^5.7.6",
-=======
     "@prisma/client": "^6.13.0",
     "@types/bcrypt": "^6.0.0",
     "bcrypt": "^6.0.0",
->>>>>>> dc86dddb
     "class-transformer": "^0.5.1",
     "class-validator": "^0.14.2",
     "helmet": "^8.1.0",
