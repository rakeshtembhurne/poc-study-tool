--- conflicted
+++ resolved
@@ -201,9 +201,6 @@
   - Lint and fix: `npm run lint`
   - Format code: `npm run format`
 
-<<<<<<< HEAD
-### ESLint now includes Airbnb style guide and unused-imports plugin for better code consistency.
-=======
 ### ESLint Configuration
 
 **Backend ESLint Setup**: Uses `eslint-config-airbnb-extended` for enterprise-grade Node.js development:
@@ -213,7 +210,8 @@
 - **Unused Imports Plugin**: Automatic cleanup of unused imports and variables
 
 **Why Different from Frontend?**: The backend uses more strict enterprise rules suitable for server-side applications, while the frontend uses Next.js optimized rules for client-side React development. This ensures each codebase follows patterns most appropriate for its runtime environment.
->>>>>>> 673bb9a2
+
+### ESLint now includes Airbnb style guide and unused-imports plugin for better code consistency.
 
 ### Jest Testing
 
