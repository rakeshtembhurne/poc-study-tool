# Space Rep Backend

## Description

Space Rep Backend - A spaced repetition study tool backend built with NestJS, PostgreSQL, and modern development practices.

## Tech Stack

- **NestJS** with TypeScript
- **PostgreSQL** database with Prisma ORM
- **JWT** authentication (configured but not implemented)
- **Docker** for PostgreSQL development database
- **Performance monitoring** and metrics collection
- **Global exception handling** with structured logging

## Project Setup

```bash
npm install
```

## Docker Development Setup

This project uses Docker Compose to run PostgreSQL locally.

### Prerequisites

- Docker
- Docker Compose
- Node.js v22+

### Setup

1. Create a `.env` file by copying the example:
   ```bash
   cp .env.example .env
   ```

2. Start PostgreSQL:
   ```bash
   docker compose up -d
   ```

3. Install dependencies:
   ```bash
   npm install
   ```

4. Generate Prisma client:
   ```bash
   npx prisma generate
   ```

### Managing Docker Services

- **Start services:**
  ```bash
  docker compose up -d
  ```

- **Stop services:**
  ```bash
  docker compose down
  ```

- **View logs:**
  ```bash
  docker compose logs postgres
  ```

<<<<<<< HEAD
### Branching Strategy

We follow the **GitFlow branching strategy**:

- `main` → Production-ready, stable code (protected).  
- `develop` → Integration branch for features (protected).  
- `feature/*` → Feature development branches (branched from `develop`).  
- `release/*` → Optional, for preparing releases.  
- `hotfix/*` → Optional, for urgent production fixes.  

👉 See [Branching Strategy Documentation](./docs/branching-strategy.md) for full details.

### Usage Commands
=======
- **Clean restart (removes data):**
  ```bash
  docker compose down -v
  docker compose up -d
  ```
>>>>>>> f8e7ffe6

## Environment Variables

The `.env.example` file contains all required environment variables:

```bash
# Application
NODE_ENV=development
PORT=3000
APP_NAME=Space Rep

# Database
DATABASE_URL=postgresql://postgres:password@localhost:5432/study_tool
DIRECT_DATABASE_URL=postgresql://postgres:password@localhost:5432/study_tool

# Authentication
JWT_SECRET=your_super_secret_jwt_key_here_minimum_32_characters
JWT_ACCESS_EXPIRY=15m
JWT_REFRESH_EXPIRY=7d

# Security
BCRYPT_ROUNDS=12
```

## Running the Application

```bash
# Development mode
npm run start:dev

# Production mode
npm run start:prod

# Debug mode
npm run start:debug
```

## Project Structure

```
src/
├── app.module.ts              # Main application module
├── main.ts                    # Application bootstrap
├── core/
│   ├── common/
│   │   ├── decorators/        # Custom decorators
│   │   ├── filters/           # Exception filters
│   │   ├── services/          # Core services (logger)
│   │   └── types/             # Type guards and utilities
│   ├── config/                # Configuration management
│   │   ├── interfaces/        # Config type definitions
│   │   ├── *.config.ts        # Environment configs
│   │   └── config.service.ts  # Type-safe config service
│   └── performance/           # Performance monitoring
│       ├── performance.service.ts
│       ├── performance.interceptor.ts
│       └── metrics.controller.ts
└── prisma/
    ├── prisma.module.ts       # Prisma module
    └── prisma.service.ts      # Prisma service
```

## Available Scripts

```bash
# Development
npm run start:dev              # Start with file watching
npm run start:debug            # Start with debugging

# Build and Production
npm run build                  # Build for production
npm run start:prod             # Start production build

# Code Quality
npm run lint                   # Run ESLint
npm run format                 # Format with Prettier
npm run type-check             # TypeScript type checking

# Testing
npm run test                   # Run unit tests
npm run test:watch             # Run tests in watch mode
npm run test:cov               # Run tests with coverage
npm run test:e2e               # Run end-to-end tests
npm run test:performance       # Run performance analysis

# Database
npx prisma generate            # Generate Prisma client
npx prisma migrate dev         # Run database migrations
npx prisma studio             # Open Prisma Studio
```

## Code Quality and Standards

This project enforces code quality and consistency using ESLint, Prettier, Jest, and Husky.

### ESLint and Prettier

- **Configuration:** TypeScript ESLint with Prettier integration
- **Usage:**
  - Lint and fix: `npm run lint`
  - Format code: `npm run format`

### Jest Testing

Jest is configured with strict coverage thresholds:

- **Coverage Requirements:** 80% for branches, functions, lines, and statements
- **Commands:**
  - Run tests: `npm run test`
  - Coverage report: `npm run test:cov`
  - Watch mode: `npm run test:watch`

### Husky Git Hooks

- **`pre-commit`:** Runs ESLint and tests on staged files
- **`commit-msg`:** Enforces conventional commit format
- **Setup:** Automatically configured via `npm install`

## Features Implemented

### Core Infrastructure
- ✅ NestJS application setup with TypeScript
- ✅ Global exception handling with structured error responses
- ✅ Environment-based configuration management
- ✅ PostgreSQL integration with Prisma ORM
- ✅ Performance monitoring and metrics collection
- ✅ Comprehensive logging service
- ✅ Docker development environment

### Authentication (Configured)
- ✅ JWT configuration setup
- ✅ Password policy configuration
- ⏳ User registration/login (not implemented)
- ⏳ JWT tokens and refresh logic (not implemented)

### Database
- ✅ Prisma ORM setup
- ✅ PostgreSQL connection configuration
- ⏳ Database schema design (not implemented)
- ⏳ Migrations (not implemented)

## Next Steps

1. **Database Schema:** Define User, Deck, Card, and Review models in Prisma
2. **Authentication Module:** Implement JWT-based auth with registration/login
3. **Spaced Repetition Logic:** Implement SM-2/SM-15 algorithms
4. **API Endpoints:** Create REST APIs for deck and card management
5. **Frontend Integration:** Connect with Next.js frontend<|MERGE_RESOLUTION|>--- conflicted
+++ resolved
@@ -57,18 +57,18 @@
   ```bash
   docker compose up -d
   ```
-
-- **Stop services:**
-  ```bash
-  docker compose down
-  ```
-
-- **View logs:**
-  ```bash
-  docker compose logs postgres
-  ```
-
-<<<<<<< HEAD
+### Environment File Structure
+
+```
+ugp-bos/
+├── .env                   # Default development (committed to git)
+├── .env.prod              # Production (committed to git, no secrets)
+├── .env.staging           # Staging (committed to git, no secrets)
+├── .env.test              # Testing (committed to git)
+├── .env.local             # Local overrides (add to .gitignore)
+└── .env.secrets           # Actual secrets (add to .gitignore)
+```
+
 ### Branching Strategy
 
 We follow the **GitFlow branching strategy**:
@@ -82,13 +82,28 @@
 👉 See [Branching Strategy Documentation](./docs/branching-strategy.md) for full details.
 
 ### Usage Commands
-=======
-- **Clean restart (removes data):**
+
+**Development (default):**
+```bash
+docker compose up -d
+# or explicitly
+docker compose --env-file .env up -d
+```
+
+- **Stop services:**
   ```bash
-  docker compose down -v
-  docker compose up -d
+  docker compose down
   ```
->>>>>>> f8e7ffe6
+
+- **View logs:**
+  ```bash
+  docker compose logs postgres
+  ```
+
+**Testing:**
+```bash
+docker compose --env-file .env.test up -d
+```
 
 ## Environment Variables
 
