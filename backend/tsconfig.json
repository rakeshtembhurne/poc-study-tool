{
  "compilerOptions": {
    "module": "commonjs",
    "declaration": true,
    "removeComments": true,
    "emitDecoratorMetadata": true,
    "experimentalDecorators": true,
    "allowSyntheticDefaultImports": true,
    "target": "ES2023",
    "sourceMap": true,
    "strict": true,
    "esModuleInterop": true,
    "outDir": "./dist",
    "baseUrl": "./",
    "incremental": true,
    "forceConsistentCasingInFileNames": true,
    "skipLibCheck": true,
<<<<<<< HEAD
    "strictPropertyInitialization": false

=======
    "paths": {
      "@/*": ["./src/*"]
    }
>>>>>>> dc86dddb
  }
}<|MERGE_RESOLUTION|>--- conflicted
+++ resolved
@@ -15,13 +15,9 @@
     "incremental": true,
     "forceConsistentCasingInFileNames": true,
     "skipLibCheck": true,
-<<<<<<< HEAD
-    "strictPropertyInitialization": false
-
-=======
+    "strictPropertyInitialization": false,
     "paths": {
       "@/*": ["./src/*"]
     }
->>>>>>> dc86dddb
   }
 }