--- conflicted
+++ resolved
@@ -1,27 +1,12 @@
-<<<<<<< HEAD
-=======
-
->>>>>>> 6383be95
 import { Body, Controller, Logger, Post } from '@nestjs/common';
 import { AuthService } from './auth.service';
 import { RegisterDto } from './dto/register.dto';
 import { LoginDto } from './dto/login.dto';
-<<<<<<< HEAD
 import { ResetPasswordDto } from './dto/reset-password.dto';
-=======
->>>>>>> 6383be95
 @Controller('auth')
 export class AuthController {
 private readonly logger = new Logger(AuthController.name);
 
-  constructor(private readonly authService: AuthService) { }
-
-  @Post('signup')
-  signup(@Body() dto: RegisterDto) {
-    return this.authService.register(dto);
-  }
-
-<<<<<<< HEAD
   constructor(private readonly authService: AuthService) {}
 
   @Post('signup')
@@ -29,13 +14,10 @@
     return this.authService.register(dto);
   }
 
-=======
->>>>>>> 6383be95
   @Post('login')
   async login(@Body() dto: LoginDto) {
     return this.authService.login(dto);
   }
-<<<<<<< HEAD
 
   @Post('refresh-token')
   async refresh(@Body() body: { userId: string; refreshToken: string }) {
@@ -47,6 +29,4 @@
   async resetPassword(@Body() dto: ResetPasswordDto) {
     return this.authService.resetPassword(dto.email);
   }
-=======
->>>>>>> 6383be95
 }