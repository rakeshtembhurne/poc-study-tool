import {
  Injectable,
  UnauthorizedException,
  BadRequestException,
<<<<<<< HEAD
} from '@nestjs/common';
import { PrismaService } from '../prisma/prisma.service';
=======
  Logger,
  InternalServerErrorException,
} from '@nestjs/common';
import { PrismaService } from '@/prisma/prisma.service';
>>>>>>> 20cf0b81
import * as bcrypt from 'bcrypt';
import { JwtService } from '@nestjs/jwt';
import { RegisterDto } from './dto/register.dto';
import { LoginDto } from './dto/login.dto';
<<<<<<< HEAD

import { Logger, InternalServerErrorException } from '@nestjs/common';
=======
>>>>>>> 20cf0b81

interface JwtPayload {
  sub: string;
  email: string;
}

@Injectable()
export class AuthService {
  private readonly logger = new Logger(AuthService.name);

  constructor(
    private readonly prisma: PrismaService,
    private readonly jwtService: JwtService
  ) {}

  async register(dto: RegisterDto) {
    const hashedPassword = await this.hashPassword(dto.password);
    try {
      const user = await this.prisma.user.create({
        data: {
          email: dto.email,
          password: hashedPassword,
        },
      });
      return { message: 'User registered successfully', userId: user.id };
    } catch (error: any) {
      if (error.code === 'P2002') {
        throw new BadRequestException('Email already exists');
      }
      throw error;
    }
  }

  async login(dto: LoginDto) {
    const user = await this.prisma.user.findUnique({
      where: { email: dto.email },
    });
    if (!user) throw new UnauthorizedException('Invalid credentials');

    const isPasswordValid = await this.verifyPassword(
      dto.password,
      user.password
    );
    if (!isPasswordValid)
      throw new UnauthorizedException('Invalid credentials');

    const token = await this.generateToken(user.id, user.email);
    return {
      message: 'Login successful',
      userId: user.id,
      email: user.email,
      accessToken: token,
    };
  }

  async hashPassword(password: string): Promise<string> {
    try {
      const salt = await bcrypt.genSalt(10);
      return await bcrypt.hash(password, salt);
    } catch (error) {
      this.logger.error(
        `Error hashing password: ${error instanceof Error ? error.message : 'Unknown error'}`
      );
      throw new InternalServerErrorException('Error hashing password');
    }
  }

  async verifyPassword(password: string, hash: string): Promise<boolean> {
    try {
      return await bcrypt.compare(password, hash);
    } catch (error) {
      this.logger.error(
        `Error verifying password: ${error instanceof Error ? error.message : 'Unknown error'}`
      );
      throw new InternalServerErrorException('Error verifying password');
    }
  }

  async generateToken(userId: string | number, email: string): Promise<string> {
    try {
      const payload: JwtPayload = { sub: String(userId), email }; // convert to string
      return this.jwtService.sign(payload);
    } catch (error) {
      this.logger.error(
        `Error generating token: ${error instanceof Error ? error.message : 'Unknown error'}`
      );
      throw new InternalServerErrorException('Error generating token');
    }
  }
  async verifyToken(token: string): Promise<JwtPayload> {
    try {
      return this.jwtService.verify<JwtPayload>(token);
    } catch (error) {
      this.logger.error(
        `Error verifying token: ${error instanceof Error ? error.message : 'Unknown error'}`
      );
      throw new InternalServerErrorException('Error verifying token');
    }
  }
}<|MERGE_RESOLUTION|>--- conflicted
+++ resolved
@@ -2,24 +2,14 @@
   Injectable,
   UnauthorizedException,
   BadRequestException,
-<<<<<<< HEAD
-} from '@nestjs/common';
-import { PrismaService } from '../prisma/prisma.service';
-=======
   Logger,
   InternalServerErrorException,
 } from '@nestjs/common';
 import { PrismaService } from '@/prisma/prisma.service';
->>>>>>> 20cf0b81
 import * as bcrypt from 'bcrypt';
 import { JwtService } from '@nestjs/jwt';
 import { RegisterDto } from './dto/register.dto';
 import { LoginDto } from './dto/login.dto';
-<<<<<<< HEAD
-
-import { Logger, InternalServerErrorException } from '@nestjs/common';
-=======
->>>>>>> 20cf0b81
 
 interface JwtPayload {
   sub: string;
