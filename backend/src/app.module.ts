--- conflicted
+++ resolved
@@ -5,12 +5,6 @@
 import { ConfigModule } from './core/config/config.module';
 import { AuthModule } from './auth/auth.module';
 import { UserModule } from './user/user.module';
-<<<<<<< HEAD
-import { CardModule } from './card/card.module';
-
-@Module({
-  imports: [ConfigModule, PrismaModule, AuthModule, UserModule, CardModule],
-=======
 import { OpenRouterModule } from './core/openrouter/openrouter.module';
 
 @Module({
@@ -21,7 +15,6 @@
     OpenRouterModule,
     UserModule,
   ],
->>>>>>> 587dafb8
   controllers: [AppController],
   providers: [AppService],
 })
