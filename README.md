# Space Rep

A modern flashcard application using spaced repetition algorithms (SM-2 and SM-15) to optimize learning and retention.

## Overview

Space Rep helps users learn and retain information efficiently through scientifically-proven spaced repetition techniques. Users can create decks of flashcards, import content from files, and review them at optimal intervals.

## Tech Stack

### Backend

- **NestJS** with TypeScript
- **PostgreSQL** database with Prisma ORM
- **JWT** authentication
- **Docker** for containerization
- **OpenRouter API** for AI integration (optional)

### Frontend

- **Next.js** with TypeScript
- **React Context** for state management
- **fetch** for API communication
- **Tailwind CSS** with shadcn for styling

## Core Features

### 1. Authentication System

- User registration and login
- JWT-based authentication with refresh tokens
- Password reset functionality
- Protected routes and auth guards

### 2. Deck Management

- Create, edit, and delete decks
- Public/private deck settings
- Community deck sharing
- Deck statistics and analytics

### 3. Card Management

- Create flashcards with front/back content
- Bulk operations (create, edit, delete) (when ai is implemented)
- Card ordering and organization
- Card preview functionality

### 4. File Processing

- Upload PDF and text files
- Automatic content extraction
- Convert file content to flashcards
- Support for multiple file formats

### 5. AI Integration

- Generate cards from text prompts
- Bulk card generation from files
- OpenRouter API integration
- Usage tracking and cost estimation

### 6. Review System

- **SM-2 Algorithm**: Basic spaced repetition
- **SM-15 Algorithm**: Advanced algorithm with OF Matrix
- Card scheduling based on performance
- Review queue generation
- Progress tracking and statistics

### 7. Advanced Features

- Keyboard shortcuts for reviews
- Dark mode support
- Mobile responsive design
- Performance analytics dashboard

## Spaced Repetition Algorithms

### SM-2 (Default)

- Simple algorithm with 6 grade levels
- Easiness factor adjustments
- Interval multiplier based on performance

### SM-15 (Advanced)

- Optimum Factor (OF) Matrix
- Memory stability calculations
- A-Factor for difficulty assessment
- Forgetting curves visualization

## Development Phases

1. **Phase 1**: Project setup, database configuration, authentication system
2. **Phase 2**: Core backend infrastructure and user management
3. **Phase 3**: Deck and card CRUD operations
4. **Phase 4**: File processing and content extraction
5. **Phase 5**: AI integration for card generation
6. **Phase 6**: Review system with SM-2 algorithm
7. **Phase 7**: Advanced SM-15 algorithm implementation
8. **Phase 8**: Testing, UI polish, and documentation
9. **Phase 9**: Deployment and production setup

## Getting Started

### Prerequisites

- Node.js (v22+)
- PostgreSQL
- Docker & Docker Compose (optional)
- OpenRouter API key (optional, for AI features)

### Installation

```bash
# Clone the repository
git clone [repository-url]

# Install backend dependencies
cd backend
npm install

# Install frontend dependencies
cd ../frontend
npm install

# Setup environment variables
cp .env.example .env
# Edit .env with your configuration

# Run database migrations
cd backend
npx prisma migrate dev

# Start development servers
# Backend
npm run start:dev

# Frontend (new terminal)
cd frontend
npm run dev
```

## Environment Variables

### Backend (.env)

```
DATABASE_URL=postgresql://postgres:password@localhost:5432/study_tool
DIRECT_DATABASE_URL=postgresql://postgres:password@localhost:5432/study_tool
JWT_SECRET=your_jwt_secret_here
JWT_REFRESH_SECRET=your_refresh_secret_here
OPENROUTER_API_KEY=your_api_key_here
MODULES_AI_ENABLED=true
MODULES_FILE_PROCESSING_ENABLED=true
MODULES_ANALYTICS_ENABLED=true
```

### Frontend (.env.local)

```
NEXT_PUBLIC_API_URL=http://localhost:3000
```

<<<<<<< HEAD
## Branching Strategy

We follow a simple **Git workflow** for this project.

### Branches

-  **main** → Stable, production-ready code (protected).
-  **develop** → Integration branch for all features.
-  **feature/** → For new features or issues (e.g., `feature/login-auth`).

### Contribution Workflow

1.  **Fork** the repository.
2. Create a feature branch from `develop`:

```bash
git checkout develop
git pull origin develop
git checkout -b feature/<feature-name>
```

3. Commit & push changes to **your fork**.
4. Open a **Pull Request** from your fork’s `feature/*` → main repo’s `develop`.
5. After review & approval, it will be merged.

### Rules
- Do **not** commit directly to `main` or `develop`.
- Always create a PR for merging.
- Keep branch names meaningful (linked to issue/feature).

## Commit Message Guidelines
Follow a clear and consistent commit message style to make project history easy to read and understand.

### Commit Format
```
type(scope): subject (#issue-number)
```
- **type** → Type of change (feat, fix, docs, etc.)  
- **scope** → Area of code affected (auth, ui, api, etc.)  
- **subject** → Short description of the change (5–75 characters, lowercase, no sentence-case or PascalCase)  
- **references** → Issue or ticket number (required, e.g., `#123`)  

### Rules Enforced
- Maximum header length: 200 characters  
- Subject length: 5–75 characters  
- Type, scope, subject, and references **cannot be empty**  
- Subject **cannot** be sentence-case, start-case, PascalCase, or UPPERCASE  

### Examples

#### ✅ Correct
```
feat(auth): add login validation (#123)
```
#### ❌ Incorrect
```
Fix: Login Bug
```
- Type not lowercase  
- Scope missing  
- Subject wrong case  
- References missing  
=======

### Setup Environment Variables

Copy `.env.example` files into `.env`:

```bash
cp backend/.env.example backend/.env
cp frontend/.env.example frontend/.env
>>>>>>> 3b0e49fa

## Contributing

This project follows a multi-developer workflow. Please:

1. Pick an issue from GitHub Issues
2. Create a feature branch
3. Follow the existing code patterns
4. Submit a PR when complete

## License

Private<|MERGE_RESOLUTION|>--- conflicted
+++ resolved
@@ -163,7 +163,15 @@
 NEXT_PUBLIC_API_URL=http://localhost:3000
 ```
 
-<<<<<<< HEAD
+
+### Setup Environment Variables
+
+Copy `.env.example` files into `.env`:
+
+```bash
+cp backend/.env.example backend/.env
+cp frontend/.env.example frontend/.env
+
 ## Branching Strategy
 
 We follow a simple **Git workflow** for this project.
@@ -226,16 +234,6 @@
 - Scope missing  
 - Subject wrong case  
 - References missing  
-=======
-
-### Setup Environment Variables
-
-Copy `.env.example` files into `.env`:
-
-```bash
-cp backend/.env.example backend/.env
-cp frontend/.env.example frontend/.env
->>>>>>> 3b0e49fa
 
 ## Contributing
 
